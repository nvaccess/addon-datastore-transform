# Copyright (C) 2021 NV Access Limited
# This file may be used under the terms of the GNU General Public License, version 2 or later.
# For more details see: https://www.gnu.org/licenses/gpl-2.0.html

from copy import deepcopy

from src.transform.datastructures import MajorMinorPatch, VersionCompatibility
from src.transform.transform import getLatestAddons, _isAddonCompatible
from src.tests.generateData import MockAddon
import unittest

V_2020_1 = MajorMinorPatch(2020, 1)
V_2020_2 = MajorMinorPatch(2020, 2)
V_2020_3 = MajorMinorPatch(2020, 3)
V_2021_1 = MajorMinorPatch(2021, 1)
V_2021_1_1 = MajorMinorPatch(2021, 1, 1)
V_2021_2 = MajorMinorPatch(2021, 2)
V_2022_1 = MajorMinorPatch(2022, 1)
nvdaAPIVersion2020_2 = VersionCompatibility(V_2020_2, V_2020_1)
nvdaAPIVersion2020_3 = VersionCompatibility(V_2020_3, V_2020_1)
nvdaAPIVersion2021_1 = VersionCompatibility(V_2021_1, V_2021_1)
nvdaAPIVersion2022_1 = VersionCompatibility(V_2022_1, V_2022_1)


class Test_isAddonCompatible(unittest.TestCase):
	def test_valid_with_api(self):
		"""Confirm an addon is compatible with a fully tested API"""
		addon = MockAddon()
		addon.minNvdaAPIVersion = V_2020_1
		addon.lastTestedVersion = V_2020_2
		self.assertTrue(_isAddonCompatible(addon, nvdaAPIVersion2020_2))

	def test_valid_with_backwards_compatible_api(self):
		"""Confirm an addon is compatible with a backwards compatible API"""
		addon = MockAddon()
		addon.minNvdaAPIVersion = V_2020_1
		addon.lastTestedVersion = V_2020_2
		self.assertTrue(_isAddonCompatible(addon, nvdaAPIVersion2020_3))

	def test_not_valid_because_breaking_api(self):
		"""Confirm an addon is not compatible with a breaking API"""
		addon = MockAddon()
		addon.minNvdaAPIVersion = V_2020_1
		addon.lastTestedVersion = V_2020_2
		self.assertFalse(_isAddonCompatible(addon, nvdaAPIVersion2021_1))

	def test_not_valid_because_old_api(self):
		"""Confirm an addon is not compatible with an old API"""
		addon = MockAddon()
		addon.minNvdaAPIVersion = V_2021_1
		addon.lastTestedVersion = V_2021_2
		self.assertFalse(_isAddonCompatible(addon, nvdaAPIVersion2020_3))


class Test_getLatestAddons(unittest.TestCase):
	def test_beta_stable(self):
		"""Ensure addons are added to the correct channels"""
		nvdaAPIVersions = (nvdaAPIVersion2020_2,)
		betaAddon = MockAddon()
		betaAddon.minNvdaAPIVersion = V_2020_1
		betaAddon.lastTestedVersion = V_2020_2
		betaAddon.channel = "beta"
		betaAddon.pathToData = "beta-path"  # unique identifier for addon metadata version
<<<<<<< HEAD
		betaAddon.addonVersion = AddonVersion(0, 2, 1)
=======
		betaAddon.addonVersion = MajorMinorPatch(0, 2, 1)
>>>>>>> 2ec97216
		stableAddon = deepcopy(betaAddon)
		stableAddon.channel = "stable"
		stableAddon.pathToData = "stable-path"  # unique identifier for addon metadata version
		self.assertDictEqual(getLatestAddons([betaAddon, stableAddon], nvdaAPIVersions), {
			V_2020_2: {"beta": {betaAddon.addonId: betaAddon}, "stable": {stableAddon.addonId: stableAddon}},
		})

	def test_onlyNewerUsed(self):
		"""Ensure only the newest addon is used for a version+channel"""
<<<<<<< HEAD
		NVDAVersions = (nvdaVersion2020_2,)
		newAddon = MockAddon()
		newAddon.addonId = "foo"
		newAddon.minNVDAVersion = V_2020_1
		newAddon.lastTestedVersion = V_2020_2
		newAddon.channel = "beta"
		newAddon.addonVersion = AddonVersion(0, 2)
		oldAddon = deepcopy(newAddon)
		oldAddon.addonVersion = AddonVersion(0, 1)
		self.assertDictEqual(getLatestAddons([oldAddon, newAddon], NVDAVersions), {
			V_2020_2: {"beta": {"foo": newAddon}, "stable": {}},
=======
		nvdaAPIVersions = (nvdaAPIVersion2020_2, nvdaAPIVersion2020_3)
		oldAddon = MockAddon()
		oldAddon.addonId = "foo"
		oldAddon.minNvdaAPIVersion = V_2020_2
		oldAddon.lastTestedVersion = V_2020_2
		oldAddon.channel = "stable"
		oldAddon.pathToData = "old-path"
		oldAddon.addonVersion = MajorMinorPatch(0, 1)
		newAddon = deepcopy(oldAddon)
		newAddon.addonVersion = MajorMinorPatch(0, 2)
		newAddon.minNvdaAPIVersion = V_2020_3
		newAddon.lastTestedVersion = V_2020_3
		newAddon.pathToData = "new-path"
		self.assertDictEqual(getLatestAddons([oldAddon, newAddon], nvdaAPIVersions), {
			V_2020_2: {"stable": {"foo": oldAddon}, "beta": {}},
			V_2020_3: {"stable": {"foo": newAddon}, "beta": {}},
>>>>>>> 2ec97216
		})

	def test_some_in_range(self):
		"""Confirm that an addon is only added for the correct nvdaAPIVersions"""
		nvdaAPIVersions = (nvdaAPIVersion2020_3, nvdaAPIVersion2021_1, nvdaAPIVersion2022_1)
		addon = MockAddon()
		addon.minNvdaAPIVersion = V_2021_1
		addon.lastTestedVersion = V_2021_2
		addon.channel = "beta"
		self.assertDictEqual(getLatestAddons([addon], nvdaAPIVersions), {
			V_2020_3: {"beta": {}, "stable": {}},
			V_2021_1: {"beta": {addon.addonId: addon}, "stable": {}},
			V_2022_1: {"beta": {}, "stable": {}},
<<<<<<< HEAD
		})

	def test_nvda_versions_shared_api_version(self):
		"""Ensure that two NVDA versions that have the same API version only create one entry"""
		NVDAVersions = (nvdaVersion2021_1, nvdaVersion2021_1_1)
		addon = MockAddon()
		addon.minNVDAVersion = V_2021_1
		addon.lastTestedVersion = V_2021_2
		addon.channel = "beta"
		addon.addonVersion = AddonVersion(0, 1)
		self.assertDictEqual(getLatestAddons([addon], NVDAVersions), {
			V_2021_1: {"beta": {addon.addonId: addon}, "stable": {}},
=======
>>>>>>> 2ec97216
		})<|MERGE_RESOLUTION|>--- conflicted
+++ resolved
@@ -61,11 +61,7 @@
 		betaAddon.lastTestedVersion = V_2020_2
 		betaAddon.channel = "beta"
 		betaAddon.pathToData = "beta-path"  # unique identifier for addon metadata version
-<<<<<<< HEAD
-		betaAddon.addonVersion = AddonVersion(0, 2, 1)
-=======
 		betaAddon.addonVersion = MajorMinorPatch(0, 2, 1)
->>>>>>> 2ec97216
 		stableAddon = deepcopy(betaAddon)
 		stableAddon.channel = "stable"
 		stableAddon.pathToData = "stable-path"  # unique identifier for addon metadata version
@@ -75,19 +71,6 @@
 
 	def test_onlyNewerUsed(self):
 		"""Ensure only the newest addon is used for a version+channel"""
-<<<<<<< HEAD
-		NVDAVersions = (nvdaVersion2020_2,)
-		newAddon = MockAddon()
-		newAddon.addonId = "foo"
-		newAddon.minNVDAVersion = V_2020_1
-		newAddon.lastTestedVersion = V_2020_2
-		newAddon.channel = "beta"
-		newAddon.addonVersion = AddonVersion(0, 2)
-		oldAddon = deepcopy(newAddon)
-		oldAddon.addonVersion = AddonVersion(0, 1)
-		self.assertDictEqual(getLatestAddons([oldAddon, newAddon], NVDAVersions), {
-			V_2020_2: {"beta": {"foo": newAddon}, "stable": {}},
-=======
 		nvdaAPIVersions = (nvdaAPIVersion2020_2, nvdaAPIVersion2020_3)
 		oldAddon = MockAddon()
 		oldAddon.addonId = "foo"
@@ -104,7 +87,6 @@
 		self.assertDictEqual(getLatestAddons([oldAddon, newAddon], nvdaAPIVersions), {
 			V_2020_2: {"stable": {"foo": oldAddon}, "beta": {}},
 			V_2020_3: {"stable": {"foo": newAddon}, "beta": {}},
->>>>>>> 2ec97216
 		})
 
 	def test_some_in_range(self):
@@ -118,19 +100,4 @@
 			V_2020_3: {"beta": {}, "stable": {}},
 			V_2021_1: {"beta": {addon.addonId: addon}, "stable": {}},
 			V_2022_1: {"beta": {}, "stable": {}},
-<<<<<<< HEAD
-		})
-
-	def test_nvda_versions_shared_api_version(self):
-		"""Ensure that two NVDA versions that have the same API version only create one entry"""
-		NVDAVersions = (nvdaVersion2021_1, nvdaVersion2021_1_1)
-		addon = MockAddon()
-		addon.minNVDAVersion = V_2021_1
-		addon.lastTestedVersion = V_2021_2
-		addon.channel = "beta"
-		addon.addonVersion = AddonVersion(0, 1)
-		self.assertDictEqual(getLatestAddons([addon], NVDAVersions), {
-			V_2021_1: {"beta": {addon.addonId: addon}, "stable": {}},
-=======
->>>>>>> 2ec97216
 		})