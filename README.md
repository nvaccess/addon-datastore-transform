--- conflicted
+++ resolved
@@ -1,22 +1,4 @@
 # transformAddonDataToViews
-<<<<<<< HEAD
-Code to transform data so it can be accessed in nvaccess/addon-store-submission:views
-
-## Run tests
-```sh
-python -m nose -sv --traverse-namespace -w src/tests
-```
-
-# Run linting
-```sh
-python -m flake8 --config=flake8.ini
-```
-
-# Run transformation of addon data
-```sh
-cd src
-python -m transform {nvdaVersionsPath} {inputPath} {outputPath} [logLevel]
-=======
 This repository primarily exists to transform data from [nvaccess/addon-store-submission:master](https://github.com/nvaccess/addon-store-submission) to views located at [nvaccess/addon-store-submission:views](https://github.com/nvaccess/addon-store-submission/tree/views).
 
 ## Overview
@@ -94,5 +76,4 @@
 To validate this file, run the following:
 ```sh
 python -m src.validate src/validate/NVDAVersions_schema.json NVDAVersions.json
->>>>>>> 70b11cda
 ```