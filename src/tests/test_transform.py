--- conflicted
+++ resolved
@@ -2,15 +2,10 @@
 # This file may be used under the terms of the GNU General Public License, version 2 or later.
 # For more details see: https://www.gnu.org/licenses/gpl-2.0.html
 
-<<<<<<< HEAD
-from src.transform.datastructures import AddonVersion, NVDAVersion, VersionCompatibility
-from src.transform.transform import getLatestAddons, _isAddonCompatible, _isAddonNewer
-=======
 from copy import deepcopy
 
 from src.transform.datastructures import AddonVersion, NVDAVersion, VersionCompatibility
 from src.transform.transform import getLatestAddons, _isAddonCompatible
->>>>>>> ca9fb17d
 from src.tests.generateData import MockAddon
 import unittest
 
@@ -26,98 +21,6 @@
 nvdaVersion2021_1 = VersionCompatibility(V_2021_1, V_2021_1, V_2021_1)
 nvdaVersion2021_1_1 = VersionCompatibility(V_2021_1_1, V_2021_1, V_2021_1)
 nvdaVersion2022_1 = VersionCompatibility(V_2022_1, V_2022_1, V_2022_1)
-<<<<<<< HEAD
-
-
-class Test_isAddonCompatible(unittest.TestCase):
-	def test_valid_with_api(self):
-		"""Confirm an addon is compatible with a fully tested API"""
-		addon = MockAddon()
-		addon.minNVDAVersion = V_2020_1
-		addon.lastTestedVersion = V_2020_2
-		self.assertTrue(_isAddonCompatible(addon, nvdaVersion2020_2))
-
-	def test_valid_with_backwards_compatible_api(self):
-		"""Confirm an addon is compatible with a backwards compatible API"""
-		addon = MockAddon()
-		addon.minNVDAVersion = V_2020_1
-		addon.lastTestedVersion = V_2020_2
-		self.assertTrue(_isAddonCompatible(addon, nvdaVersion2020_3))
-
-	def test_not_valid_because_breaking_api(self):
-		"""Confirm an addon is not compatible with a breaking API"""
-		addon = MockAddon()
-		addon.minNVDAVersion = V_2020_1
-		addon.lastTestedVersion = V_2020_2
-		self.assertFalse(_isAddonCompatible(addon, nvdaVersion2021_1))
-
-	def test_not_valid_because_old_api(self):
-		"""Confirm an addon is not compatible with an old API"""
-		addon = MockAddon()
-		addon.minNVDAVersion = V_2021_1
-		addon.lastTestedVersion = V_2021_2
-		self.assertFalse(_isAddonCompatible(addon, nvdaVersion2020_3))
-
-
-class Test_isAddonNewer(unittest.TestCase):
-	def test_is_newer(self):
-		_isAddonNewer
-		pass
-
-
-class Test_getLatestAddons(unittest.TestCase):
-	def test_beta_stable(self):
-		"""Ensure addons are added to the correct channels"""
-		NVDAVersions = (nvdaVersion2020_2, nvdaVersion2020_3)
-		betaAddon = MockAddon()
-		betaAddon.minNVDAVersion = V_2020_1
-		betaAddon.lastTestedVersion = V_2020_3
-		betaAddon.channel = "beta"
-		betaAddon.addonVersionNumber = AddonVersion(0, 2, 1)
-		stableAddon = MockAddon()
-		stableAddon.minNVDAVersion = V_2020_1
-		stableAddon.lastTestedVersion = V_2020_2
-		stableAddon.channel = "stable"
-		stableAddon.addonVersionNumber = AddonVersion(0, 2)
-		self.assertDictEqual(getLatestAddons([betaAddon, stableAddon], NVDAVersions), {
-			V_2020_2: {"beta": {betaAddon.addonId: betaAddon}, "stable": {stableAddon.addonId: stableAddon}},
-			V_2020_3: {"beta": {betaAddon.addonId: betaAddon}, "stable": {stableAddon.addonId: stableAddon}},
-		})
-
-	def test_onlyNewerUsed(self):
-		"""Ensure only the newest addon is used for a version+channel"""
-		NVDAVersions = (nvdaVersion2020_2, nvdaVersion2020_3)
-		newAddon = MockAddon()
-		newAddon.addonId = "foo"
-		newAddon.minNVDAVersion = V_2020_1
-		newAddon.lastTestedVersion = V_2020_3
-		newAddon.channel = "beta"
-		newAddon.addonVersionNumber = AddonVersion(0, 2)
-		oldAddon = MockAddon()
-		oldAddon.addonId = "foo"
-		oldAddon.minNVDAVersion = V_2020_1
-		oldAddon.lastTestedVersion = V_2020_2
-		oldAddon.channel = "beta"
-		oldAddon.addonVersionNumber = AddonVersion(0, 1)
-		self.assertDictEqual(getLatestAddons([oldAddon, newAddon], NVDAVersions), {
-			V_2020_2: {"beta": {"foo": newAddon}, "stable": {}},
-			V_2020_3: {"beta": {"foo": newAddon}, "stable": {}},
-		})
-
-	def test_some_in_range(self):
-		"""Confirm that an addon is only added for the correct NVDAVersions"""
-		NVDAVersions = (nvdaVersion2020_3, nvdaVersion2021_1, nvdaVersion2022_1)
-		addon = MockAddon()
-		addon.minNVDAVersion = V_2021_1
-		addon.lastTestedVersion = V_2021_2
-		addon.channel = "beta"
-		self.assertDictEqual(getLatestAddons([addon], NVDAVersions), {
-			V_2020_3: {"beta": {}, "stable": {}},
-			V_2021_1: {"beta": {addon.addonId: addon}, "stable": {}},
-			V_2022_1: {"beta": {}, "stable": {}},
-		})
-
-=======
 
 
 class Test_isAddonCompatible(unittest.TestCase):
@@ -159,7 +62,7 @@
 		betaAddon.lastTestedVersion = V_2020_2
 		betaAddon.channel = "beta"
 		betaAddon.pathToData = "beta-path"  # unique identifier for addon metadata version
-		betaAddon.addonVersionNumber = AddonVersion(0, 2, 1)
+		betaAddon.addonVersion = AddonVersion(0, 2, 1)
 		stableAddon = deepcopy(betaAddon)
 		stableAddon.channel = "stable"
 		stableAddon.pathToData = "stable-path"  # unique identifier for addon metadata version
@@ -175,9 +78,9 @@
 		newAddon.minNVDAVersion = V_2020_1
 		newAddon.lastTestedVersion = V_2020_2
 		newAddon.channel = "beta"
-		newAddon.addonVersionNumber = AddonVersion(0, 2)
+		newAddon.addonVersion = AddonVersion(0, 2)
 		oldAddon = deepcopy(newAddon)
-		oldAddon.addonVersionNumber = AddonVersion(0, 1)
+		oldAddon.addonVersion = AddonVersion(0, 1)
 		self.assertDictEqual(getLatestAddons([oldAddon, newAddon], NVDAVersions), {
 			V_2020_2: {"beta": {"foo": newAddon}, "stable": {}},
 		})
@@ -195,7 +98,6 @@
 			V_2022_1: {"beta": {}, "stable": {}},
 		})
 
->>>>>>> ca9fb17d
 	def test_nvda_versions_shared_api_version(self):
 		"""Ensure that two NVDA versions that have the same API version only create one entry"""
 		NVDAVersions = (nvdaVersion2021_1, nvdaVersion2021_1_1)
@@ -203,7 +105,7 @@
 		addon.minNVDAVersion = V_2021_1
 		addon.lastTestedVersion = V_2021_2
 		addon.channel = "beta"
-		addon.addonVersionNumber = AddonVersion(0, 1)
+		addon.addonVersion = AddonVersion(0, 1)
 		self.assertDictEqual(getLatestAddons([addon], NVDAVersions), {
 			V_2021_1: {"beta": {addon.addonId: addon}, "stable": {}},
 		})