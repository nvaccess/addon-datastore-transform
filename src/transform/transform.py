--- conflicted
+++ resolved
@@ -95,11 +95,7 @@
 			continue
 		yield Addon(
 			addonId=addonData["addonId"],
-<<<<<<< HEAD
-			addonVersion=AddonVersion(**addonData["addonVersionNumber"]),
-=======
 			addonVersion=MajorMinorPatch(**addonData["addonVersionNumber"]),
->>>>>>> 2ec97216
 			pathToData=fileName,
 			channel=addonData["channel"],
 			minNvdaAPIVersion=MajorMinorPatch(**addonData["minNVDAVersion"]),
