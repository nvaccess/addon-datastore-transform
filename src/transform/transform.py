# Copyright (C) 2021 NV Access Limited
# This file may be used under the terms of the GNU General Public License, version 2 or later.
# For more details see: https://www.gnu.org/licenses/gpl-2.0.html

import glob
import json
import logging
<<<<<<< HEAD
import os
=======
>>>>>>> ca9fb17d
from pathlib import Path
from typing import Dict, Iterable, Tuple
from .datastructures import (
	AddonVersion,
	Addon,
	generateAddonChannelDict,
	NVDAVersion,
	VersionCompatibility,
	WriteableAddons
)
from src.validate.validate import (
	ValidationError,
	validateJson,
	JSONSchemaPaths,
)

log = logging.getLogger()


def _isAddonCompatible(addon: Addon, nvdaVersion: VersionCompatibility) -> bool:
	"""
	Confirms that the addon has been tested with an API version that the nvdaVersion is compatible with.
	"""
	return nvdaVersion.backCompatTo <= addon.lastTestedVersion and addon.minNVDAVersion <= nvdaVersion.apiVer


def _isAddonNewer(addons: Dict[str, Addon], addon: Addon) -> bool:
	"""
	Confirms that a given addon is newer than the most recent version of that addon in the addons dict.
	"""
	return addon.addonId not in addons or addon.addonVersionNumber > addons[addon.addonId].addonVersionNumber


def getLatestAddons(addons: Iterable[Addon], NVDAVersions: Tuple[VersionCompatibility]) -> WriteableAddons:
	"""
	Given a set of addons and NVDA versions, create a dictionary mapping each nvdaAPIVersion and channel
	to the newest compatible addon.
	"""
	uniqueApiVersions = set(nvdaVersion.apiVer for nvdaVersion in NVDAVersions)
	latestAddons: WriteableAddons = dict(
		(nvdaAPIVersion, generateAddonChannelDict())
		for nvdaAPIVersion in uniqueApiVersions
	)
	for addon in addons:
		for nvdaVersion in NVDAVersions:
			addonsForVersionChannel = latestAddons[nvdaVersion.apiVer][addon.channel]
			if (_isAddonCompatible(addon, nvdaVersion) and _isAddonNewer(addonsForVersionChannel, addon)):
				addonsForVersionChannel[addon.addonId] = addon
<<<<<<< HEAD
				log.debug(f"added {addon.addonId} {addon.addonVersionNumber.toStr()}")
			else:
				log.debug(f"ignoring {addon.addonId} {addon.addonVersionNumber.toStr()}")
=======
				log.debug(f"added {addon.addonId} {addon.addonVersionNumber}")
			else:
				log.debug(f"ignoring {addon.addonId} {addon.addonVersionNumber}")
>>>>>>> ca9fb17d
	return latestAddons


def writeAddons(addonDir: str, addons: WriteableAddons) -> None:
	"""
	Given a unique mapping of (nvdaAPIVersion, channel) -> addon, write the addons to file.
	Throws a ValidationError and exits if writeable data does not match expected schema.
	"""
	for nvdaAPIVersion in addons:
		for channel in addons[nvdaAPIVersion]:
			for addonName in addons[nvdaAPIVersion][channel]:
				addon = addons[nvdaAPIVersion][channel][addonName]
				addonWritePath = f"{addonDir}/{nvdaAPIVersion.toStr()}/{addonName}"
				with open(addon.pathToData, "r") as oldAddonFile:
					addonData = json.load(oldAddonFile)
				Path(addonWritePath).mkdir(parents=True, exist_ok=True)
				with open(f"{addonWritePath}/{channel}.json", "w") as newAddonFile:
					validateJson(addonData, JSONSchemaPaths.ADDON_DATA)
					json.dump(addonData, newAddonFile)


def readAddons(addonDir: str) -> Iterable[Addon]:
	"""
	Read addons from a directory and capture required data for processing.
	Works as a generator to minimize memory usage, as such, each use of iteration should call readAddons.
	Skips addons and logs errors if the naming schema or json schema do not match what is expected.
	"""
	for fileName in glob.glob(f"{addonDir}/**/*.json"):
		with open(fileName, "r") as addonFile:
			addonData = json.load(addonFile)
		try:
			validateJson(addonData, JSONSchemaPaths.ADDON_DATA)
		except ValidationError as e:
			log.error(f"{fileName} doesn't match schema: {e}")
			continue
		yield Addon(
			addonId=addonData["addonId"],
<<<<<<< HEAD
			addonVersionNumber=AddonVersion.fromDict(addonData["addonVersionNumber"]),
			pathToData=fileName,
			channel=addonData["channel"],
			minNVDAVersion=NVDAVersion.fromDict(addonData["minNVDAVersion"]),
			lastTestedVersion=NVDAVersion.fromDict(addonData["lastTestedVersion"]),
=======
			addonVersionNumber=AddonVersion(**addonData["addonVersionNumber"]),
			pathToData=fileName,
			channel=addonData["channel"],
			minNVDAVersion=NVDAVersion(**addonData["minNVDAVersion"]),
			lastTestedVersion=NVDAVersion(**addonData["lastTestedVersion"]),
>>>>>>> ca9fb17d
		)


def readNVDAVersionInfo(pathToFile: str) -> Tuple[VersionCompatibility]:
	"""
	Reads and captures NVDA version information from file.
	"""
	with open(pathToFile, "r") as NVDAVersionFile:
		NVDAVersionData = json.load(NVDAVersionFile)
	validateJson(NVDAVersionData, JSONSchemaPaths.NVDA_VERSIONS)
	return tuple(
		VersionCompatibility(
			nvdaVersion=NVDAVersion.fromStr(version["NVDAVersion"]),
			apiVer=NVDAVersion.fromStr(version["apiVer"]),
			backCompatTo=NVDAVersion.fromStr(version["backCompatTo"]),
		) for version in NVDAVersionData
	)

<<<<<<< HEAD

def emptyDirectory(dir: str) -> None:
	for filename in glob.glob(dir + "/**/*.json", recursive=True):
		if os.path.isfile(filename):
			os.remove(filename)

=======
>>>>>>> ca9fb17d

def runTransformation(nvdaVersionsPath: str, sourceDir: str, outputDir: str) -> None:
	"""
	Performs the transformation of addon data described in the readme.
	Takes addon data found in sourceDir that fits the schema and writes the transformed data to outputDir.
	Uses the NVDA API Versions found in nvdaVersionsPath.
	"""
<<<<<<< HEAD
	NVDAVersionInfo = readNVDAVersionInfo(nvdaVersionsPath)
	latestAddons = getLatestAddons(readAddons(sourceDir), NVDAVersionInfo)
	emptyDirectory(outputDir)
=======
	# Make sure the director doesn't already exist so data isn't overwritten
	Path(outputDir).mkdir(parents=True, exist_ok=False)
	NVDAVersionInfo = readNVDAVersionInfo(nvdaVersionsPath)
	latestAddons = getLatestAddons(readAddons(sourceDir), NVDAVersionInfo)
>>>>>>> ca9fb17d
	writeAddons(outputDir, latestAddons)<|MERGE_RESOLUTION|>--- conflicted
+++ resolved
@@ -5,10 +5,6 @@
 import glob
 import json
 import logging
-<<<<<<< HEAD
-import os
-=======
->>>>>>> ca9fb17d
 from pathlib import Path
 from typing import Dict, Iterable, Tuple
 from .datastructures import (
@@ -39,7 +35,7 @@
 	"""
 	Confirms that a given addon is newer than the most recent version of that addon in the addons dict.
 	"""
-	return addon.addonId not in addons or addon.addonVersionNumber > addons[addon.addonId].addonVersionNumber
+	return addon.addonId not in addons or addon.addonVersion > addons[addon.addonId].addonVersion
 
 
 def getLatestAddons(addons: Iterable[Addon], NVDAVersions: Tuple[VersionCompatibility]) -> WriteableAddons:
@@ -57,15 +53,9 @@
 			addonsForVersionChannel = latestAddons[nvdaVersion.apiVer][addon.channel]
 			if (_isAddonCompatible(addon, nvdaVersion) and _isAddonNewer(addonsForVersionChannel, addon)):
 				addonsForVersionChannel[addon.addonId] = addon
-<<<<<<< HEAD
-				log.debug(f"added {addon.addonId} {addon.addonVersionNumber.toStr()}")
+				log.debug(f"added {addon.addonId} {addon.addonVersion}")
 			else:
-				log.debug(f"ignoring {addon.addonId} {addon.addonVersionNumber.toStr()}")
-=======
-				log.debug(f"added {addon.addonId} {addon.addonVersionNumber}")
-			else:
-				log.debug(f"ignoring {addon.addonId} {addon.addonVersionNumber}")
->>>>>>> ca9fb17d
+				log.debug(f"ignoring {addon.addonId} {addon.addonVersion}")
 	return latestAddons
 
 
@@ -103,19 +93,11 @@
 			continue
 		yield Addon(
 			addonId=addonData["addonId"],
-<<<<<<< HEAD
-			addonVersionNumber=AddonVersion.fromDict(addonData["addonVersionNumber"]),
-			pathToData=fileName,
-			channel=addonData["channel"],
-			minNVDAVersion=NVDAVersion.fromDict(addonData["minNVDAVersion"]),
-			lastTestedVersion=NVDAVersion.fromDict(addonData["lastTestedVersion"]),
-=======
-			addonVersionNumber=AddonVersion(**addonData["addonVersionNumber"]),
+			addonVersion=AddonVersion(**addonData["addonVersionNumber"]),
 			pathToData=fileName,
 			channel=addonData["channel"],
 			minNVDAVersion=NVDAVersion(**addonData["minNVDAVersion"]),
 			lastTestedVersion=NVDAVersion(**addonData["lastTestedVersion"]),
->>>>>>> ca9fb17d
 		)
 
 
@@ -134,15 +116,6 @@
 		) for version in NVDAVersionData
 	)
 
-<<<<<<< HEAD
-
-def emptyDirectory(dir: str) -> None:
-	for filename in glob.glob(dir + "/**/*.json", recursive=True):
-		if os.path.isfile(filename):
-			os.remove(filename)
-
-=======
->>>>>>> ca9fb17d
 
 def runTransformation(nvdaVersionsPath: str, sourceDir: str, outputDir: str) -> None:
 	"""
@@ -150,14 +123,8 @@
 	Takes addon data found in sourceDir that fits the schema and writes the transformed data to outputDir.
 	Uses the NVDA API Versions found in nvdaVersionsPath.
 	"""
-<<<<<<< HEAD
-	NVDAVersionInfo = readNVDAVersionInfo(nvdaVersionsPath)
-	latestAddons = getLatestAddons(readAddons(sourceDir), NVDAVersionInfo)
-	emptyDirectory(outputDir)
-=======
 	# Make sure the director doesn't already exist so data isn't overwritten
 	Path(outputDir).mkdir(parents=True, exist_ok=False)
 	NVDAVersionInfo = readNVDAVersionInfo(nvdaVersionsPath)
 	latestAddons = getLatestAddons(readAddons(sourceDir), NVDAVersionInfo)
->>>>>>> ca9fb17d
 	writeAddons(outputDir, latestAddons)